--- conflicted
+++ resolved
@@ -10,11 +10,7 @@
 	app := cli.NewApp()
 	app.Name = "gemnasium"
 	app.Usage = "Gemnasium toolbelt"
-<<<<<<< HEAD
-	app.Version = "0.2.4"
-=======
 	app.Version = config.VERSION
->>>>>>> 00bd21ad
 	app.Author = "Gemnasium"
 	app.Email = "support@gemnasium.com"
 	app.Flags = []cli.Flag{
