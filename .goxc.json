{
	"AppName": "gemnasium",
	"BuildConstraints": "linux darwin windows",
	"ConfigVersion": "0.9",
<<<<<<< HEAD
	"PackageVersion": "0.2.4"
=======
	"PackageVersion": "0.2.5"
>>>>>>> 00bd21ad
}<|MERGE_RESOLUTION|>--- conflicted
+++ resolved
@@ -2,9 +2,5 @@
 	"AppName": "gemnasium",
 	"BuildConstraints": "linux darwin windows",
 	"ConfigVersion": "0.9",
-<<<<<<< HEAD
-	"PackageVersion": "0.2.4"
-=======
 	"PackageVersion": "0.2.5"
->>>>>>> 00bd21ad
 }