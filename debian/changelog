--- conflicted
+++ resolved
@@ -1,17 +1,15 @@
-<<<<<<< HEAD
 gemnasium-toolbelt (0.2.6-1) stable; urgency=low
 
   * Updates README about file pushing.
   * Adds go 1.4.1 to test matrix
 
  -- Gemnasium <info@gemnasium.com>  Thu, 12 Feb 2015 11:36:18 +0100
-=======
+
 gemnasium-toolbelt (0.2.5-2) stable; urgency=low
 
   * Allows for i386 packages.
 
  -- Gemnasium <info@gemnasium.com>  Fri, 10 Oct 2014 15:38:25 +0200
->>>>>>> 46561f20
 
 gemnasium-toolbelt (0.2.5-1) stable; urgency=low
 
